--- conflicted
+++ resolved
@@ -5,7 +5,6 @@
 The robot, particles, and landmarks are then plotted on a 2D grid.
 """
 import os
-import time
 
 from utils.deserializer import Deserializer
 from utils.map_utils import MapUtils
@@ -28,16 +27,9 @@
                 particles=particles,
                 landmarks=landmarks,
                 results=results
-<<<<<<< HEAD
             )
 
         obstacles = Deserializer.deserialize_obstacles(os.path.join(shared_path, 'obstacles.json'))
         if len(obstacles) > 0:
             # Plot the obstacles
-            MapUtils.create_map(obstacles)
-
-        # Wait for a second before updating the map
-        time.sleep(0.5)
-=======
-            )
->>>>>>> 05e46b7e
+            MapUtils.create_map(obstacles)